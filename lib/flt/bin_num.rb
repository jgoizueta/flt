require 'flt/num'

module Flt

class BinNum < Num

  class << self
    # Numerical base.
    def radix
      2
    end

    # Integral power of the base: radix**n for integer n; returns an integer.
    def int_radix_power(n)
      (n < 0) ? (2**n) : (1<<n)
    end

    # Multiply by an integral power of the base: x*(radix**n) for x,n integer;
    # returns an integer.
    def int_mult_radix_power(x,n)
      x * ((n < 0) ? (2**n) : (1<<n))
    end

    # Divide by an integral power of the base: x/(radix**n) for x,n integer;
    # returns an integer.
    def int_div_radix_power(x,n)
      x / ((n < 0) ? (2**n) : (1<<n))
    end
  end

  # This is the Context class for Flt::BinNum.
  #
  # The context defines the arithmetic context: rounding mode, precision,...
  #
  # BinNum.context is the current (thread-local) context for DecNum numbers.
  class Context < Num::ContextBase

    # See Flt::Num::ContextBase#new() for the valid options
    #
    # See also the context constructor method Flt::Num.Context().
    def initialize(*options)
      super(BinNum, *options)
    end

    # The special values are normalized for binary floats: this keeps the context precision in the values
    # which will be used in conversion to decimal text to yield more natural results.

    # Normalized epsilon; see Num::Context.epsilon()
    def epsilon(sign=+1)
      super.normalize
    end

    # Normalized strict epsilon; see Num::Context.epsilon()
    def strict_epsilon(sign=+1)
      super.normalize
    end

    # Normalized strict epsilon; see Num::Context.epsilon()
    def half_epsilon(sign=+1)
      super.normalize

    end

  end # BinNum::Context

  class <<self # BinNum class methods

    def base_coercible_types
      unless defined? @base_coercible_types
        @base_coercible_types = super.merge(
          Float=>lambda{|x, context|
            if x.nan?
              BinNum.nan
            elsif x.infinite?
              BinNum.infinity(x<0 ? -1 : +1)
            elsif x.zero?
              BinNum.zero((x.to_s[0,1].strip=="-") ? -1 : +1)
            else
              coeff, exp = Math.frexp(x)
              coeff = Math.ldexp(coeff, Float::MANT_DIG).to_i
              exp -= Float::MANT_DIG
              if coeff < 0
                sign = -1
                coeff = -coeff
              else
                sign = +1
              end
              Num(sign, coeff, exp)
            end
          }
        )
      end
      @base_coercible_types
    end

  end

  # the DefaultContext is the base for new contexts; it can be changed.
  # DefaultContext = BinNum::Context.new(
  #                            :precision=>113,
  #                            :emin=> -16382, :emax=>+16383,
  #                            :rounding=>:half_even,
  #                            :flags=>[],
  #                            :traps=>[DivisionByZero, Overflow, InvalidOperation],
  #                            :ignored_flags=>[],
  #                            :capitals=>true,
  #                            :clamp=>true)
  DefaultContext = BinNum::Context.new(
                             :exact=>false, :precision=>53, :rounding=>:half_even,
                             :emin=> -1025, :emax=>+1023,                             :flags=>[],
                             :traps=>[DivisionByZero, Overflow, InvalidOperation],
                             :ignored_flags=>[],
                             :capitals=>true,
                             :clamp=>true)

  ExtendedContext = BinNum::Context.new(DefaultContext,
                             :traps=>[], :flags=>[], :clamp=>false)

  IEEEHalfContext = BinNum::Context.new(
                            :precision=>1,
                            :emin=> -14, :emax=>+15,
                            :rounding=>:half_even,
                            :flags=>[],
                            :traps=>[DivisionByZero, Overflow, InvalidOperation],
                            :ignored_flags=>[],
                            :capitals=>true,
                            :clamp=>true)

  IEEESingleContext = BinNum::Context.new(
                            :precision=>24,
                            :emin=> -126, :emax=>+127,
                            :rounding=>:half_even,
                            :flags=>[],
                            :traps=>[DivisionByZero, Overflow, InvalidOperation],
                            :ignored_flags=>[],
                            :capitals=>true,
                            :clamp=>true)

  IEEEDoubleContext = BinNum::Context.new(
                            :precision=>53,
                            :emin=> -1022, :emax=>+1023,
                            :rounding=>:half_even,
                            :flags=>[],
                            :traps=>[DivisionByZero, Overflow, InvalidOperation],
                            :ignored_flags=>[],
                            :capitals=>true,
                            :clamp=>true)

  IEEEQuadContext = BinNum::Context.new(
                            :precision=>113,
                            :emin=> -16382, :emax=>+16383,
                            :rounding=>:half_even,
                            :flags=>[],
                            :traps=>[DivisionByZero, Overflow, InvalidOperation],
                            :ignored_flags=>[],
                            :capitals=>true,
                            :clamp=>true)

  IEEEExtendedContext = BinNum::Context.new(
                            :precision=>64,
                            :emin=> -16382, :emax=>+16383,
                            :rounding=>:half_even,
                            :flags=>[],
                            :traps=>[DivisionByZero, Overflow, InvalidOperation],
                            :ignored_flags=>[],
                            :capitals=>true,
                            :clamp=>true)

  if Float::RADIX==2
    FloatContext = BinNum::Context.new(
                               :precision=>Float::MANT_DIG,
                               :rounding=>Support::AuxiliarFunctions.detect_float_rounding,
                               :emin=>Float::MIN_EXP-1, :emax=>Float::MAX_EXP+1,
                               :flags=>[],
                               :traps=>[DivisionByZero, Overflow, InvalidOperation],
                               :ignored_flags=>[],
                               :capitals=>true,
                               :clamp=>true)
  end


  # A BinNum value can be defined by:
  # * A String containing a decimal text representation of the number
  # * An Integer
  # * A Rational
  # * A Float
  # * Another BinNum value.
  # * A sign, coefficient and exponent (either as separate arguments, as an array or as a Hash with symbolic keys).
  #   This is the internal representation of DecNum, as returned by DecNum#split.
  #   The sign is +1 for plus and -1 for minus; the coefficient and exponent are
  #   integers, except for special values which are defined by :inf, :nan or :snan for the exponent.
  # * Any other type for which custom conversion is defined in the context.
  #
  # An optional Context can be passed as the last argument to override the current context; also a hash can be passed
  # to override specific context parameters.
  #
  # Except for custome defined conversions and text (String) input, BinNums are constructed with the precision
  # specified by the input parameters (i.e. with the exact value specified by the parameters)
  # and the context precision is ignored. If the BinNum is defined by a decimal text numeral, it is converted
  # to a binary BinNum using the context precision.
  #
  # The Flt.BinNum() constructor admits the same parameters and can be used as a shortcut for DecNum creation.
  def initialize(*args)
    super(*args)
  end

  def number_of_digits
    @coeff.is_a?(Integer) ? _nbits(@coeff) : 0
  end

  # Specific to_f conversion TODO: check if it represents an optimization
  if Float::RADIX==2
    def to_f
      if special?
        super
      else
        Math.ldexp(@sign*@coeff, @exp)
      end
    end
  end

  # Exact BinNum to DecNum conversion: preserve BinNum value.
  #
  # The current DecNum.context determines the valid range and the precision
  # (if its is not :exact the result will be rounded)
  def to_decimal_exact()
    if special?
      if nan?
        DecNum.nan
      else # infinite?
        DecNum.infinite(self.sign)
      end
    elsif zero?
      DecNum.zero(self.sign)
    else
      Flt.DecNum(@sign*@coeff)*Flt.DecNum(2)**@exp
    end
  end

  # Approximate BinNum to DecNum conversion.
  #
  # Convert to decimal so that if the decimal is converted to a BinNum of the same precision
  # and with same rounding (i.e. BinNum.from_decimal(x, context)) the value of the BinNum
  # is preserved, but use as few decimal digits as possible.
  def to_decimal(binfloat_context=nil, any_rounding=false)
    if special?
      if nan?
        DecNum.nan
      else # infinite?
        DecNum.infinite(self.sign)
      end
    elsif zero?
      DecNum.zero(self.sign)
    else
      context = define_context(binfloat_context)
      Flt.DecNum(format(context, :base=>10, :all_digits=>false, :any_rounding=>any_rounding))
    end
  end

  # Approximate BinNum to DecNum conversion apt for conversion back to BinNum with any rounding mode.
  #
  # Convert to decimal so that if the decimal is converted to a BinNum of the same precision
  # and with any rounding the value of the BinNum is preserved, but use as few decimal digits
  # as possible.
  def to_decimal_any_rounding(binfloat_context=nil)
    to_decimal(binfloat_context, true)
  end

  # DecNum to BinNum conversion.
  def BinNum.from_decimal(x, binfloat_context=nil)
    Flt.BinNum(x.to_s, binfloat_context)
  end

  # Unit in the last place: see Flt::Num#ulp()
  #
  # For BinNum the result is normalized
  def ulp(context=nil, mode=:low)
    super(context, mode).normalize(context)
  end

<<<<<<< HEAD
=======
  private

  # Convert to a text literal in the specified base. If the result is
  # converted to BinNum with the specified context rounding and the
  # same precision that self has (self.number_of_digits), the same
  # number will be produced.
  #
  # Options:
  # :base output base, 10 by default
  #
  # :any_rounding if true he text literal will have enough digits to be
  # converted back to self in any rounding mode. Otherwise only enough
  # digits for conversion in the rounding mode specified by the context
  # are produced.
  #
  # :all_digits if true all significant digits are shown. A digit
  # is considere as significant here if when used on input, cannot
  # arbitrarily change its value and preserve the parsed value of the
  # floating point number.
  #
  # Note that when :base=>10 (the default) we're regarding the binary number x
  # as an approximation with x.number_of_digits precision and showing that
  # inexact value in decimal without introducing additional precision.
  # If the exact value of the number expressed in decimal is desired (we consider
  # the BinNum an exact number), this can be done with BinNum.to_decimal_exact(x).to_s
  def format(binfloat_context, options={})
    output_radix = options[:base] || 10
    all_digits = options[:all_digits]
    any_rounding = options[:any_rounding]
    eng = options[:eng]

    sgn = sign<0 ? '-' : ''
    if special?
      if @exp==:inf
        return "#{sgn}Infinity"
      elsif @exp==:nan
        return "#{sgn}NaN#{@coeff}"
      else # exp==:snan
        return "#{sgn}sNaN#{@coeff}"
      end
    end

    context = define_context(binfloat_context)
    inexact = true
    rounding = context.rounding unless any_rounding
    x = self

    p = self.number_of_digits # context.precision

    formatter = Flt::Support::BurgerDybvig.new(num_class.radix, context.etiny, output_radix)
    s, f, e = x.split
    formatter.format(x, f, e, rounding, p, all_digits)
    dec_pos,digits = formatter.adjusted_digits

    ds = digits.map{|d| d.to_s(output_radix)}.join
    sgn = ((sign==-1) ? '-' : '')
    n_ds = ds.size
    exp = dec_pos - n_ds
    leftdigits = dec_pos

    # TODO: DRY (this code is duplicated in DecNum#to_s)
    if exp<=0 && leftdigits>-6
      dotplace = leftdigits
    elsif !eng
      dotplace = 1
    elsif @coeff==0
      dotplace = (leftdigits+1)%3 - 1
    else
      dotplace = (leftdigits-1)%3 + 1
    end

    if dotplace <=0
      intpart = '0'
      fracpart = '.' + '0'*(-dotplace) + ds
    elsif dotplace >= n_ds
      intpart = ds + '0'*(dotplace - n_ds)
      fracpart = ''
    else
      intpart = ds[0...dotplace]
      fracpart = '.' + ds[dotplace..-1]
    end

    if leftdigits == dotplace
      e = ''
    else
      e = (context.capitals ? 'E' : 'e') + "%+d"%(leftdigits-dotplace)
    end

    sgn + intpart + fracpart + e

  end

>>>>>>> 7079bdfd
end

module_function
def BinNum(*args)
  BinNum.Num(*args)
end


end # Flt<|MERGE_RESOLUTION|>--- conflicted
+++ resolved
@@ -278,101 +278,6 @@
     super(context, mode).normalize(context)
   end
 
-<<<<<<< HEAD
-=======
-  private
-
-  # Convert to a text literal in the specified base. If the result is
-  # converted to BinNum with the specified context rounding and the
-  # same precision that self has (self.number_of_digits), the same
-  # number will be produced.
-  #
-  # Options:
-  # :base output base, 10 by default
-  #
-  # :any_rounding if true he text literal will have enough digits to be
-  # converted back to self in any rounding mode. Otherwise only enough
-  # digits for conversion in the rounding mode specified by the context
-  # are produced.
-  #
-  # :all_digits if true all significant digits are shown. A digit
-  # is considere as significant here if when used on input, cannot
-  # arbitrarily change its value and preserve the parsed value of the
-  # floating point number.
-  #
-  # Note that when :base=>10 (the default) we're regarding the binary number x
-  # as an approximation with x.number_of_digits precision and showing that
-  # inexact value in decimal without introducing additional precision.
-  # If the exact value of the number expressed in decimal is desired (we consider
-  # the BinNum an exact number), this can be done with BinNum.to_decimal_exact(x).to_s
-  def format(binfloat_context, options={})
-    output_radix = options[:base] || 10
-    all_digits = options[:all_digits]
-    any_rounding = options[:any_rounding]
-    eng = options[:eng]
-
-    sgn = sign<0 ? '-' : ''
-    if special?
-      if @exp==:inf
-        return "#{sgn}Infinity"
-      elsif @exp==:nan
-        return "#{sgn}NaN#{@coeff}"
-      else # exp==:snan
-        return "#{sgn}sNaN#{@coeff}"
-      end
-    end
-
-    context = define_context(binfloat_context)
-    inexact = true
-    rounding = context.rounding unless any_rounding
-    x = self
-
-    p = self.number_of_digits # context.precision
-
-    formatter = Flt::Support::BurgerDybvig.new(num_class.radix, context.etiny, output_radix)
-    s, f, e = x.split
-    formatter.format(x, f, e, rounding, p, all_digits)
-    dec_pos,digits = formatter.adjusted_digits
-
-    ds = digits.map{|d| d.to_s(output_radix)}.join
-    sgn = ((sign==-1) ? '-' : '')
-    n_ds = ds.size
-    exp = dec_pos - n_ds
-    leftdigits = dec_pos
-
-    # TODO: DRY (this code is duplicated in DecNum#to_s)
-    if exp<=0 && leftdigits>-6
-      dotplace = leftdigits
-    elsif !eng
-      dotplace = 1
-    elsif @coeff==0
-      dotplace = (leftdigits+1)%3 - 1
-    else
-      dotplace = (leftdigits-1)%3 + 1
-    end
-
-    if dotplace <=0
-      intpart = '0'
-      fracpart = '.' + '0'*(-dotplace) + ds
-    elsif dotplace >= n_ds
-      intpart = ds + '0'*(dotplace - n_ds)
-      fracpart = ''
-    else
-      intpart = ds[0...dotplace]
-      fracpart = '.' + ds[dotplace..-1]
-    end
-
-    if leftdigits == dotplace
-      e = ''
-    else
-      e = (context.capitals ? 'E' : 'e') + "%+d"%(leftdigits-dotplace)
-    end
-
-    sgn + intpart + fracpart + e
-
-  end
-
->>>>>>> 7079bdfd
 end
 
 module_function
